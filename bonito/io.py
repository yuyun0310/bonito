--- conflicted
+++ resolved
@@ -464,7 +464,6 @@
                     logger.warn("> skipping empty sequence %s", read_id)
 
 
-<<<<<<< HEAD
 class DuplexWriter(Writer, Thread):
 
     def run(self):
@@ -497,7 +496,6 @@
                         )
                     )
 
-=======
 
 class RejectCounter(dict):
     """Used to count reasons for rejection"""
@@ -505,7 +503,6 @@
         if reject_condition:
             self[condition_name] = self.get(condition_name, 0) + 1
         return reject_condition
->>>>>>> a5233afc
 
 
 class CTCWriter(Thread):
